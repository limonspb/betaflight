/*
 * This file is part of Cleanflight.
 *
 * Cleanflight is free software: you can redistribute it and/or modify
 * it under the terms of the GNU General Public License as published by
 * the Free Software Foundation, either version 3 of the License, or
 * (at your option) any later version.
 *
 * Cleanflight is distributed in the hope that it will be useful,
 * but WITHOUT ANY WARRANTY; without even the implied warranty of
 * MERCHANTABILITY or FITNESS FOR A PARTICULAR PURPOSE.  See the
 * GNU General Public License for more details.
 *
 * You should have received a copy of the GNU General Public License
 * along with Cleanflight.  If not, see <http://www.gnu.org/licenses/>.
 */

#include <stdlib.h>
#include <stdbool.h>
#include <string.h>
#include <stdint.h>

#include "common/printf.h"
#include "platform.h"
#include "version.h"

#ifdef USE_MAX7456

#include "drivers/bus_spi.h"
#include "drivers/light_led.h"
#include "drivers/system.h"
#include "drivers/nvic.h"
#include "drivers/dma.h"

#include "max7456.h"
#include "max7456_symbols.h"

#define DISABLE_MAX7456       IOHi(max7456CsPin)
#define ENABLE_MAX7456        IOLo(max7456CsPin)

uint16_t max_screen_size;
static MAX7456_CHAR_TYPE max7456_screen[VIDEO_BUFFER_CHARS_PAL + 5];
#define SCREEN_BUFFER ((MAX7456_CHAR_TYPE*)&max7456_screen[3])

#ifdef MAX7456_DMA_CHANNEL_TX
volatile uint8_t dma_transaction_in_progress = 0;
#endif

static uint8_t  video_signal_type   = 0;
static uint8_t  max7456_lock        = 0;
static IO_t max7456CsPin            = IO_NONE;

<<<<<<< HEAD

MAX7456_CHAR_TYPE* max7456_get_screen_buffer(void) {
    return SCREEN_BUFFER;
}

static uint8_t max7456_send(uint8_t add, uint8_t data) {
=======
uint8_t max7456_send(uint8_t add, uint8_t data)
{
>>>>>>> 685e7e3c
    spiTransferByte(MAX7456_SPI_INSTANCE, add);
    return spiTransferByte(MAX7456_SPI_INSTANCE, data);
}

#ifdef MAX7456_DMA_CHANNEL_TX
static void max7456_send_dma(void* tx_buffer, void* rx_buffer, uint16_t buffer_size) {
    DMA_InitTypeDef DMA_InitStructure;
#ifdef MAX7456_DMA_CHANNEL_RX
    static uint16_t dummy[] = {0xffff};
#else
    UNUSED(rx_buffer);
#endif
    while (dma_transaction_in_progress); // Wait for prev DMA transaction

    DMA_DeInit(MAX7456_DMA_CHANNEL_TX);
#ifdef MAX7456_DMA_CHANNEL_RX
    DMA_DeInit(MAX7456_DMA_CHANNEL_RX);
#endif

    // Common to both channels
    DMA_InitStructure.DMA_PeripheralBaseAddr = (uint32_t)(&(MAX7456_SPI_INSTANCE->DR));
    DMA_InitStructure.DMA_PeripheralDataSize = DMA_PeripheralDataSize_Byte;
    DMA_InitStructure.DMA_MemoryDataSize = DMA_MemoryDataSize_Byte;
    DMA_InitStructure.DMA_PeripheralInc = DMA_PeripheralInc_Disable;
    DMA_InitStructure.DMA_BufferSize = buffer_size;
    DMA_InitStructure.DMA_Mode = DMA_Mode_Normal;
    DMA_InitStructure.DMA_Priority = DMA_Priority_Low;
    DMA_InitStructure.DMA_M2M = DMA_M2M_Disable;

#ifdef MAX7456_DMA_CHANNEL_RX
    // Rx Channel
    DMA_InitStructure.DMA_MemoryBaseAddr = rx_buffer ? (uint32_t)rx_buffer : (uint32_t)(dummy);
    DMA_InitStructure.DMA_MemoryInc = rx_buffer ? DMA_MemoryInc_Enable : DMA_MemoryInc_Disable;
    DMA_InitStructure.DMA_DIR = DMA_DIR_PeripheralSRC;

    DMA_Init(MAX7456_DMA_CHANNEL_RX, &DMA_InitStructure);
    DMA_Cmd(MAX7456_DMA_CHANNEL_RX, ENABLE);
#endif
    // Tx channel

    DMA_InitStructure.DMA_MemoryBaseAddr = (uint32_t)tx_buffer; //max7456_screen;
    DMA_InitStructure.DMA_MemoryInc = DMA_MemoryInc_Enable;
    DMA_InitStructure.DMA_DIR = DMA_DIR_PeripheralDST;

    DMA_Init(MAX7456_DMA_CHANNEL_TX, &DMA_InitStructure);
    DMA_Cmd(MAX7456_DMA_CHANNEL_TX, ENABLE);

#ifdef MAX7456_DMA_CHANNEL_RX
    DMA_ITConfig(MAX7456_DMA_CHANNEL_RX, DMA_IT_TC, ENABLE);
#else
    DMA_ITConfig(MAX7456_DMA_CHANNEL_TX, DMA_IT_TC, ENABLE);
#endif

    // Enable SPI TX/RX request
    ENABLE_MAX7456;
    dma_transaction_in_progress = 1;

    SPI_I2S_DMACmd(MAX7456_SPI_INSTANCE,
#ifdef MAX7456_DMA_CHANNEL_RX
            SPI_I2S_DMAReq_Rx |
#endif
            SPI_I2S_DMAReq_Tx, ENABLE);
}

void max7456_dma_irq_handler(dmaChannelDescriptor_t* descriptor) {
    if (DMA_GET_FLAG_STATUS(descriptor, DMA_IT_TCIF)) {
#ifdef MAX7456_DMA_CHANNEL_RX
        DMA_Cmd(MAX7456_DMA_CHANNEL_RX, DISABLE);
#else
        //Empty RX buffer. RX DMA takes care of it if enabled
        while (SPI_I2S_GetFlagStatus(MAX7456_SPI_INSTANCE, SPI_I2S_FLAG_RXNE) == SET) {
            MAX7456_SPI_INSTANCE->DR;
        }
#endif
        DMA_Cmd(MAX7456_DMA_CHANNEL_TX, DISABLE);

        DMA_CLEAR_FLAG(descriptor, DMA_IT_TCIF);

        SPI_I2S_DMACmd(MAX7456_SPI_INSTANCE,
#ifdef MAX7456_DMA_CHANNEL_RX
                SPI_I2S_DMAReq_Rx |
#endif
                SPI_I2S_DMAReq_Tx, DISABLE);

        DISABLE_MAX7456;
        for (uint16_t x = 0; x < max_screen_size; x++)
            max7456_screen[x + 3] = MAX7456_CHAR(' ');
        dma_transaction_in_progress = 0;
    }
}
#endif

void max7456_init(uint8_t video_system) 
{
    uint8_t max_screen_rows;
    uint8_t srdata = 0;
    uint16_t x;

#ifdef MAX7456_SPI_CS_PIN
    max7456CsPin = IOGetByTag(IO_TAG(MAX7456_SPI_CS_PIN));
#endif
    IOInit(max7456CsPin, OWNER_OSD, RESOURCE_SPI_CS, 0);
    IOConfigGPIO(max7456CsPin, SPI_IO_CS_CFG);

    //Minimum spi clock period for max7456 is 100ns (10Mhz)
    spiSetDivisor(MAX7456_SPI_INSTANCE, SPI_CLOCK_STANDARD);

    delay(1000);
    // force soft reset on Max7456
    ENABLE_MAX7456;
    max7456_send(VM0_REG, MAX7456_RESET);
    delay(100);

    srdata = max7456_send(0xA0, 0xFF);
    if ((0x01 & srdata) == 0x01) {     //PAL
          video_signal_type = VIDEO_MODE_PAL;
    }
    else if ((0x02 & srdata) == 0x02) { //NTSC
        video_signal_type = VIDEO_MODE_NTSC;
    }

    // Override detected type: 0-AUTO, 1-PAL, 2-NTSC
    switch(video_system) {
        case PAL:
            video_signal_type = VIDEO_MODE_PAL;
            break;
        case NTSC:
            video_signal_type = VIDEO_MODE_NTSC;
            break;
    }

    if (video_signal_type) { //PAL
        max_screen_size = VIDEO_BUFFER_CHARS_PAL;
        max_screen_rows = VIDEO_LINES_PAL;
    } else {                 // NTSC
        max_screen_size = VIDEO_BUFFER_CHARS_NTSC;
        max_screen_rows = VIDEO_LINES_NTSC;
    }

    // set all rows to same charactor black/white level
    for(x = 0; x < max_screen_rows; x++) {
        max7456_send(MAX7456ADD_RB0 + x, BWBRIGHTNESS);
    }

    // make sure the Max7456 is enabled
    max7456_send(VM0_REG, OSD_ENABLE | video_signal_type);

    DISABLE_MAX7456;
    delay(100);

    for (x = 0; x < max_screen_size; x++)
        SCREEN_BUFFER[x] = MAX7456_CHAR(' ');

#ifdef MAX7456_DMA_CHANNEL_TX
    max7456_screen[0] = (uint16_t)(MAX7456ADD_DMAH | (0 << 8));
    max7456_screen[1] = (uint16_t)(MAX7456ADD_DMAL | (0 << 8));
    max7456_screen[2] = (uint16_t)(MAX7456ADD_DMM | (1 << 8));
    max7456_screen[max_screen_size + 3] = (uint16_t)(MAX7456ADD_DMDI | (0xFF << 8));
    max7456_screen[max_screen_size + 4] = (uint16_t)(MAX7456ADD_DMM  | (0 << 8));

    dmaSetHandler(MAX7456_DMA_IRQ_HANDLER_ID, max7456_dma_irq_handler, NVIC_PRIO_MAX7456_DMA, 0);
#endif
}

// Copy string from ram into screen buffer
void max7456_write_string(const char *string, int16_t address) {
    MAX7456_CHAR_TYPE *dest;

    if (address >= 0)
        dest  = SCREEN_BUFFER + address;
    else
        dest  = SCREEN_BUFFER + (max_screen_size + address);

    while(*string && dest < (SCREEN_BUFFER + max_screen_size)) {
        *dest++ = MAX7456_CHAR(*string++);
    }
}

void max7456_draw_screen(void) {
    if (!max7456_lock) {
#ifdef MAX7456_DMA_CHANNEL_TX
        max7456_send_dma(max7456_screen, NULL, max_screen_size * 2 + 10);
#else
        uint16_t xx;
        max7456_lock = 1;

        ENABLE_MAX7456;
        max7456_send(MAX7456ADD_DMAH, 0);
        max7456_send(MAX7456ADD_DMAL, 0);
        max7456_send(MAX7456ADD_DMM, 1);
        for (xx = 0; xx < max_screen_size; ++xx) {
            max7456_send(MAX7456ADD_DMDI, SCREEN_BUFFER[xx]);
            SCREEN_BUFFER[xx] = MAX7456_CHAR(0);
        }
        max7456_send(MAX7456ADD_DMDI, 0xFF);
        max7456_send(MAX7456ADD_DMM, 0);
        DISABLE_MAX7456;
        max7456_lock = 0;
#endif
    }
}

void max7456_write_nvm(uint8_t char_address, uint8_t *font_data) {
    uint8_t x;

#ifdef MAX7456_DMA_CHANNEL_TX
    while (dma_transaction_in_progress);
#endif
    while (max7456_lock);
    max7456_lock = 1;
    ENABLE_MAX7456;

    // disable display
    max7456_send(VM0_REG, video_signal_type);

    max7456_send(MAX7456ADD_CMAH, char_address); // set start address high

    for(x = 0; x < 54; x++) {
        max7456_send(MAX7456ADD_CMAL, x); //set start address low
        max7456_send(MAX7456ADD_CMDI, font_data[x]);
#ifdef LED0_TOGGLE
        LED0_TOGGLE;
#else
        LED1_TOGGLE;
#endif
    }

    // transfer 54 bytes from shadow ram to NVM
    max7456_send(MAX7456ADD_CMM, WRITE_NVR);

    // wait until bit 5 in the status register returns to 0 (12ms)
    while ((spiTransferByte(MAX7456_SPI_INSTANCE, MAX7456ADD_STAT) & STATUS_REG_NVR_BUSY) != 0);

    max7456_send(VM0_REG, video_signal_type | 0x0C);
    DISABLE_MAX7456;
    max7456_lock = 0;
}


#endif<|MERGE_RESOLUTION|>--- conflicted
+++ resolved
@@ -50,17 +50,13 @@
 static uint8_t  max7456_lock        = 0;
 static IO_t max7456CsPin            = IO_NONE;
 
-<<<<<<< HEAD
 
 MAX7456_CHAR_TYPE* max7456_get_screen_buffer(void) {
     return SCREEN_BUFFER;
 }
 
-static uint8_t max7456_send(uint8_t add, uint8_t data) {
-=======
-uint8_t max7456_send(uint8_t add, uint8_t data)
+static uint8_t max7456_send(uint8_t add, uint8_t data)
 {
->>>>>>> 685e7e3c
     spiTransferByte(MAX7456_SPI_INSTANCE, add);
     return spiTransferByte(MAX7456_SPI_INSTANCE, data);
 }
