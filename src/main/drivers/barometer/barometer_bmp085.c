/*
 * This file is part of Cleanflight.
 *
 * Cleanflight is free software: you can redistribute it and/or modify
 * it under the terms of the GNU General Public License as published by
 * the Free Software Foundation, either version 3 of the License, or
 * (at your option) any later version.
 *
 * Cleanflight is distributed in the hope that it will be useful,
 * but WITHOUT ANY WARRANTY; without even the implied warranty of
 * MERCHANTABILITY or FITNESS FOR A PARTICULAR PURPOSE.  See the
 * GNU General Public License for more details.
 *
 * You should have received a copy of the GNU General Public License
 * along with Cleanflight.  If not, see <http://www.gnu.org/licenses/>.
 */

#include <stdbool.h>
#include <stdint.h>

#include <platform.h>

#include "build/build_config.h"

#include "barometer.h"

#include "drivers/bus.h"
#include "drivers/bus_i2c.h"
#include "drivers/bus_i2c_busdev.h"
#include "drivers/exti.h"
#include "drivers/io.h"
#include "drivers/nvic.h"
#include "drivers/time.h"

#include "barometer_bmp085.h"

#ifdef BARO

#if defined(BARO_EOC_GPIO)

static IO_t eocIO;

static bool isConversionComplete = false;
static bool isEOCConnected = true;

// EXTI14 for BMP085 End of Conversion Interrupt
void bmp085_extiHandler(extiCallbackRec_t* cb)
{
    UNUSED(cb);
    isConversionComplete = true;
}

bool bmp085TestEOCConnected(const bmp085Config_t *config);
# endif

typedef struct {
    int16_t ac1;
    int16_t ac2;
    int16_t ac3;
    uint16_t ac4;
    uint16_t ac5;
    uint16_t ac6;
    int16_t b1;
    int16_t b2;
    int16_t mb;
    int16_t mc;
    int16_t md;
} bmp085_smd500_calibration_param_t;

typedef struct {
    bmp085_smd500_calibration_param_t cal_param;
    uint8_t mode;
    uint8_t chip_id, ml_version, al_version;
    uint8_t dev_addr;
    int32_t param_b5;
    int16_t oversampling_setting;
} bmp085_t;

#define BMP085_I2C_ADDR         0x77
#define BMP085_CHIP_ID          0x55
#define BOSCH_PRESSURE_BMP085   85
#define BMP085_CHIP_ID_REG      0xD0
#define BMP085_VERSION_REG      0xD1
#define E_SENSOR_NOT_DETECTED   (char) 0
#define BMP085_PROM_START__ADDR 0xaa
#define BMP085_PROM_DATA__LEN   22
#define BMP085_T_MEASURE        0x2E                // temperature measurent
#define BMP085_P_MEASURE        0x34                // pressure measurement
#define BMP085_CTRL_MEAS_REG    0xF4
#define BMP085_ADC_OUT_MSB_REG  0xF6
#define BMP085_ADC_OUT_LSB_REG  0xF7
#define BMP085_CHIP_ID__POS     0
#define BMP085_CHIP_ID__MSK     0xFF
#define BMP085_CHIP_ID__LEN     8
#define BMP085_CHIP_ID__REG     BMP085_CHIP_ID_REG

#define BMP085_ML_VERSION__POS      0
#define BMP085_ML_VERSION__LEN      4
#define BMP085_ML_VERSION__MSK      0x0F
#define BMP085_ML_VERSION__REG      BMP085_VERSION_REG

#define BMP085_AL_VERSION__POS      4
#define BMP085_AL_VERSION__LEN      4
#define BMP085_AL_VERSION__MSK      0xF0
#define BMP085_AL_VERSION__REG      BMP085_VERSION_REG

#define BMP085_GET_BITSLICE(regvar, bitname) (regvar & bitname##__MSK) >> bitname##__POS
#define BMP085_SET_BITSLICE(regvar, bitname, val) (regvar & ~bitname##__MSK) | ((val<<bitname##__POS)&bitname##__MSK)

#define SMD500_PARAM_MG      3038        //calibration parameter
#define SMD500_PARAM_MH     -7357        //calibration parameter
#define SMD500_PARAM_MI      3791        //calibration parameter

STATIC_UNIT_TESTED bmp085_t bmp085;

#define UT_DELAY    6000        // 1.5ms margin according to the spec (4.5ms T conversion time)
#define UP_DELAY    27000       // 6000+21000=27000 1.5ms margin according to the spec (25.5ms P conversion time with OSS=3)

static bool bmp085InitDone = false;
STATIC_UNIT_TESTED uint16_t bmp085_ut;  // static result of temperature measurement
STATIC_UNIT_TESTED uint32_t bmp085_up;  // static result of pressure measurement

static void bmp085_get_cal_param(busDevice_t *busdev);
static void bmp085_start_ut(baroDev_t *baro);
static void bmp085_get_ut(baroDev_t *baro);
static void bmp085_start_up(baroDev_t *baro);
static void bmp085_get_up(baroDev_t *baro);
static int32_t bmp085_get_temperature(uint32_t ut);
static int32_t bmp085_get_pressure(uint32_t up);
STATIC_UNIT_TESTED void bmp085_calculate(int32_t *pressure, int32_t *temperature);

static IO_t xclrIO;

#ifdef BARO_XCLR_PIN
#define BMP085_OFF  IOLo(xclrIO);
#define BMP085_ON   IOHi(xclrIO);
#else
#define BMP085_OFF
#define BMP085_ON
#endif


void bmp085InitXclrIO(const bmp085Config_t *config)
{
    if (!xclrIO && config && config->xclrIO) {
        xclrIO = IOGetByTag(config->xclrIO);
        IOInit(xclrIO, OWNER_BARO_CS, 0);
        IOConfigGPIO(xclrIO, IOCFG_OUT_PP);
    }
}

void bmp085Disable(const bmp085Config_t *config)
{
    bmp085InitXclrIO(config);
    BMP085_OFF;
}

bool bmp085ReadRegister(busDevice_t *busdev, uint8_t cmd, uint8_t len, uint8_t *data)
{
    return i2cBusReadRegisterBuffer(busdev, cmd, data, len);
}

bool bmp085WriteRegister(busDevice_t *busdev, uint8_t cmd, uint8_t byte)
{
    return i2cBusWriteRegister(busdev, cmd, byte);
}

bool bmp085Detect(const bmp085Config_t *config, baroDev_t *baro)
{
    uint8_t data;
    bool ack;
    bool defaultAddressApplied = false;

#if defined(BARO_EOC_GPIO)
    IO_t eocIO = IO_NONE;
#endif

    if (bmp085InitDone)
        return true;

    bmp085InitXclrIO(config);
    BMP085_ON;   // enable baro

#if defined(BARO_EOC_GPIO) && defined(USE_EXTI)
    if (config && config->eocIO) {
        eocIO = IOGetByTag(config->eocIO);
        // EXTI interrupt for barometer EOC
        IOInit(eocIO, OWNER_BARO_EXTI, 0);
        IOConfigGPIO(eocIO, Mode_IN_FLOATING);
        EXTIHandlerInit(&bmp085_extiCallbackRec, bmp085_extiHandler);
        EXTIConfig(eocIO, &bmp085_extiCallbackRec, NVIC_PRIO_BARO_EXTI, EXTI_Trigger_Rising);
        EXTIEnable(eocIO, true);
    }
#else
    UNUSED(config);
#endif

    delay(20); // datasheet says 10ms, we'll be careful and do 20.

    busDevice_t *busdev = &baro->busdev;

    if ((busdev->bustype == BUSTYPE_I2C) && (busdev->busdev_u.i2c.address == 0)) {
        // Default address for BMP085
        busdev->busdev_u.i2c.address = BMP085_I2C_ADDR;
<<<<<<< HEAD
=======
        defaultAddressApplied = true;
>>>>>>> ee482724
    }

    ack = bmp085ReadRegister(busdev, BMP085_CHIP_ID__REG, 1, &data); /* read Chip Id */
    if (ack) {
        bmp085.chip_id = BMP085_GET_BITSLICE(data, BMP085_CHIP_ID);
        bmp085.oversampling_setting = 3;

        if (bmp085.chip_id == BMP085_CHIP_ID) { /* get bitslice */
            bmp085ReadRegister(busdev, BMP085_VERSION_REG, 1, &data); /* read Version reg */
            bmp085.ml_version = BMP085_GET_BITSLICE(data, BMP085_ML_VERSION); /* get ML Version */
            bmp085.al_version = BMP085_GET_BITSLICE(data, BMP085_AL_VERSION); /* get AL Version */
            bmp085_get_cal_param(busdev); /* readout bmp085 calibparam structure */
            baro->ut_delay = UT_DELAY;
            baro->up_delay = UP_DELAY;
            baro->start_ut = bmp085_start_ut;
            baro->get_ut = bmp085_get_ut;
            baro->start_up = bmp085_start_up;
            baro->get_up = bmp085_get_up;
            baro->calculate = bmp085_calculate;
#if defined(BARO_EOC_GPIO)
            isEOCConnected = bmp085TestEOCConnected(config);
#endif
            bmp085InitDone = true;
            return true;
        }
    }

#if defined(BARO_EOC_GPIO)
    if (eocIO)
        EXTIRelease(eocIO);
#endif

    BMP085_OFF;

    if (defaultAddressApplied) {
        busdev->busdev_u.i2c.address = 0;
    }

    return false;
}

static int32_t bmp085_get_temperature(uint32_t ut)
{
    int32_t temperature;
    int32_t x1, x2;

    x1 = (((int32_t) ut - (int32_t) bmp085.cal_param.ac6) * (int32_t) bmp085.cal_param.ac5) >> 15;
    x2 = ((int32_t) bmp085.cal_param.mc << 11) / (x1 + bmp085.cal_param.md);
    bmp085.param_b5 = x1 + x2;
    temperature = ((bmp085.param_b5 * 10 + 8) >> 4);  // temperature in 0.01 C (make same as MS5611)

    return temperature;
}

static int32_t bmp085_get_pressure(uint32_t up)
{
    int32_t pressure, x1, x2, x3, b3, b6;
    uint32_t b4, b7;

    b6 = bmp085.param_b5 - 4000;
    // *****calculate B3************
    x1 = (b6 * b6) >> 12;
    x1 *= bmp085.cal_param.b2;
    x1 >>= 11;

    x2 = (bmp085.cal_param.ac2 * b6);
    x2 >>= 11;

    x3 = x1 + x2;

    b3 = (((((int32_t) bmp085.cal_param.ac1) * 4 + x3) << bmp085.oversampling_setting) + 2) >> 2;

    // *****calculate B4************
    x1 = (bmp085.cal_param.ac3 * b6) >> 13;
    x2 = (bmp085.cal_param.b1 * ((b6 * b6) >> 12)) >> 16;
    x3 = ((x1 + x2) + 2) >> 2;
    b4 = (bmp085.cal_param.ac4 * (uint32_t)(x3 + 32768)) >> 15;

    b7 = ((uint32_t)(up - b3) * (50000 >> bmp085.oversampling_setting));
    if (b7 < 0x80000000) {
        pressure = (b7 << 1) / b4;
    } else {
        pressure = (b7 / b4) << 1;
    }

    x1 = pressure >> 8;
    x1 *= x1;
    x1 = (x1 * SMD500_PARAM_MG) >> 16;
    x2 = (pressure * SMD500_PARAM_MH) >> 16;
    pressure += (x1 + x2 + SMD500_PARAM_MI) >> 4;   // pressure in Pa

    return pressure;
}

static void bmp085_start_ut(baroDev_t *baro)
{
#if defined(BARO_EOC_GPIO)
    isConversionComplete = false;
#endif
    bmp085WriteRegister(&baro->busdev, BMP085_CTRL_MEAS_REG, BMP085_T_MEASURE);
}

static void bmp085_get_ut(baroDev_t *baro)
{
    uint8_t data[2];

#if defined(BARO_EOC_GPIO)
    // return old baro value if conversion time exceeds datasheet max when EOC is connected
    if ((isEOCConnected) && (!isConversionComplete)) {
        return;
    }
#endif

    bmp085ReadRegister(&baro->busdev, BMP085_ADC_OUT_MSB_REG, 2, data);
    bmp085_ut = (data[0] << 8) | data[1];
}

static void bmp085_start_up(baroDev_t *baro)
{
    uint8_t ctrl_reg_data;

    ctrl_reg_data = BMP085_P_MEASURE + (bmp085.oversampling_setting << 6);

#if defined(BARO_EOC_GPIO)
    isConversionComplete = false;
#endif

    bmp085WriteRegister(&baro->busdev, BMP085_CTRL_MEAS_REG, ctrl_reg_data);
}

/** read out up for pressure conversion
 depending on the oversampling ratio setting up can be 16 to 19 bit
 \return up parameter that represents the uncompensated pressure value
 */
static void bmp085_get_up(baroDev_t *baro)
{
    uint8_t data[3];

#if defined(BARO_EOC_GPIO)
    // return old baro value if conversion time exceeds datasheet max when EOC is connected
    if ((isEOCConnected) && (!isConversionComplete)) {
        return;
    }
#endif

    bmp085ReadRegister(&baro->busdev, BMP085_ADC_OUT_MSB_REG, 3, data);
    bmp085_up = (((uint32_t) data[0] << 16) | ((uint32_t) data[1] << 8) | (uint32_t) data[2])
            >> (8 - bmp085.oversampling_setting);
}

STATIC_UNIT_TESTED void bmp085_calculate(int32_t *pressure, int32_t *temperature)
{
    int32_t temp, press;

    temp = bmp085_get_temperature(bmp085_ut);
    press = bmp085_get_pressure(bmp085_up);
    if (pressure)
        *pressure = press;
    if (temperature)
        *temperature = temp;
}

static void bmp085_get_cal_param(busDevice_t *busdev)
{
    uint8_t data[22];
    bmp085ReadRegister(busdev, BMP085_PROM_START__ADDR, BMP085_PROM_DATA__LEN, data);

    /*parameters AC1-AC6*/
    bmp085.cal_param.ac1 = (data[0] << 8) | data[1];
    bmp085.cal_param.ac2 = (data[2] << 8) | data[3];
    bmp085.cal_param.ac3 = (data[4] << 8) | data[5];
    bmp085.cal_param.ac4 = (data[6] << 8) | data[7];
    bmp085.cal_param.ac5 = (data[8] << 8) | data[9];
    bmp085.cal_param.ac6 = (data[10] << 8) | data[11];

    /*parameters B1,B2*/
    bmp085.cal_param.b1 = (data[12] << 8) | data[13];
    bmp085.cal_param.b2 = (data[14] << 8) | data[15];

    /*parameters MB,MC,MD*/
    bmp085.cal_param.mb = (data[16] << 8) | data[17];
    bmp085.cal_param.mc = (data[18] << 8) | data[19];
    bmp085.cal_param.md = (data[20] << 8) | data[21];
}

#if defined(BARO_EOC_GPIO)
bool bmp085TestEOCConnected(const bmp085Config_t *config)
{
    UNUSED(config);

    if (!bmp085InitDone && eocIO) {
        bmp085_start_ut();
        delayMicroseconds(UT_DELAY * 2); // wait twice as long as normal, just to be sure

        // conversion should have finished now so check if EOC is high
        uint8_t status = IORead(eocIO);
        if (status) {
            return true;
        }
    }
    return false; // assume EOC is not connected
}
#endif

#endif /* BARO */<|MERGE_RESOLUTION|>--- conflicted
+++ resolved
@@ -202,10 +202,7 @@
     if ((busdev->bustype == BUSTYPE_I2C) && (busdev->busdev_u.i2c.address == 0)) {
         // Default address for BMP085
         busdev->busdev_u.i2c.address = BMP085_I2C_ADDR;
-<<<<<<< HEAD
-=======
         defaultAddressApplied = true;
->>>>>>> ee482724
     }
 
     ack = bmp085ReadRegister(busdev, BMP085_CHIP_ID__REG, 1, &data); /* read Chip Id */
