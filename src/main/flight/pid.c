--- conflicted
+++ resolved
@@ -106,10 +106,7 @@
         .itermThrottleThreshold = 350,
         .itermAcceleratorGain = 1000,
         .crash_time = 500,          // ms
-<<<<<<< HEAD
-=======
         .crash_delay = 0,           // ms
->>>>>>> ee482724
         .crash_recovery_angle = 10, // degrees
         .crash_recovery_rate = 100, // degrees/second
         .crash_dthreshold = 50,     // degrees/second/second
@@ -257,11 +254,8 @@
 static float crashDtermThreshold;
 static float crashGyroThreshold;
 static float crashSetpointThreshold;
-<<<<<<< HEAD
-=======
 static float crashLimitYaw;
 static float itermLimit;
->>>>>>> ee482724
 
 void pidInitConfig(const pidProfile_t *pidProfile)
 {
@@ -289,11 +283,8 @@
     crashGyroThreshold = pidProfile->crash_gthreshold;
     crashDtermThreshold = pidProfile->crash_dthreshold;
     crashSetpointThreshold = pidProfile->crash_setpoint_threshold;
-<<<<<<< HEAD
-=======
     crashLimitYaw = pidProfile->crash_limit_yaw;
     itermLimit = pidProfile->itermLimit;
->>>>>>> ee482724
 }
 
 void pidInit(const pidProfile_t *pidProfile)
@@ -507,13 +498,8 @@
             previousRateError[axis] = rD;
 
             // if crash recovery is on and accelerometer enabled then check for a crash
-<<<<<<< HEAD
-            if (pidProfile->crash_recovery && inCrashRecoveryMode == false && sensors(SENSOR_ACC) && ARMING_FLAG(ARMED)) {
-                if (motorMixRange >= 1.0f
-=======
             if (pidProfile->crash_recovery && ARMING_FLAG(ARMED)) {
                 if (motorMixRange >= 1.0f && inCrashRecoveryMode == false
->>>>>>> ee482724
                         && ABS(delta) > crashDtermThreshold
                         && ABS(errorRate) > crashGyroThreshold
                         && ABS(getSetpointRate(axis)) < crashSetpointThreshold) {
