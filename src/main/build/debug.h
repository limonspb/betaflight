--- conflicted
+++ resolved
@@ -119,11 +119,8 @@
     DEBUG_MAG_CALIB,
     DEBUG_MAG_TASK_RATE,
     DEBUG_EZLANDING,
-<<<<<<< HEAD
+    DEBUG_TPA,
     DEBUG_S_TERM,
-=======
-    DEBUG_TPA,
->>>>>>> 00ca8232
     DEBUG_COUNT
 } debugType_e;
 
