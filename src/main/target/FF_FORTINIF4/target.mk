--- conflicted
+++ resolved
@@ -6,9 +6,4 @@
             drivers/accgyro/accgyro_mpu6500.c \
             drivers/accgyro/accgyro_spi_mpu6500.c \
             drivers/accgyro/accgyro_spi_icm20689.c \
-<<<<<<< HEAD
-            drivers/max7456.c
-            
-=======
-            drivers/max7456.c
->>>>>>> ee482724
+            drivers/max7456.c