--- conflicted
+++ resolved
@@ -25,22 +25,6 @@
 #include "drivers/dma.h"
 
 const timerHardware_t timerHardware[USABLE_TIMER_CHANNEL_COUNT] = {
-<<<<<<< HEAD
-    { TIM2, IO_TAG(PB10), TIM_Channel_3, TIM2_IRQn,    TIM_USE_PWM | TIM_USE_PPM,   0, GPIO_AF_TIM2 },  // PPM
-    { TIM3, IO_TAG(PB1),  TIM_Channel_4, TIM3_IRQn,    TIM_USE_PWM,   0, GPIO_AF_TIM3 },  // S2_IN
-    { TIM3, IO_TAG(PB0),  TIM_Channel_3, TIM3_IRQn,    TIM_USE_PWM,   0, GPIO_AF_TIM3 },  // S3_IN
-    { TIM3, IO_TAG(PA7),  TIM_Channel_2, TIM3_IRQn,    TIM_USE_PWM,   0, GPIO_AF_TIM3 },  // S4_IN
-    { TIM3, IO_TAG(PA6),  TIM_Channel_1, TIM3_IRQn,    TIM_USE_PWM,   0, GPIO_AF_TIM3 },  // S5_IN
-    { TIM2, IO_TAG(PA5),  TIM_Channel_1, TIM2_IRQn,    TIM_USE_PWM,   0, GPIO_AF_TIM2 },  // S6_IN
-    { TIM1, IO_TAG(PA10), TIM_Channel_3, TIM1_CC_IRQn, TIM_USE_MOTOR, 1, GPIO_AF_TIM1 },  // S1_OUT
-    { TIM2, IO_TAG(PB3),  TIM_Channel_2, TIM2_IRQn,    TIM_USE_MOTOR, 1, GPIO_AF_TIM2 },  // S2_OUT
-    { TIM4, IO_TAG(PB8),  TIM_Channel_3, TIM4_IRQn,    TIM_USE_MOTOR, 1, GPIO_AF_TIM4 },  // S3_OUT
-    { TIM4, IO_TAG(PB9),  TIM_Channel_4, TIM4_IRQn,    TIM_USE_MOTOR, 1, GPIO_AF_TIM4 },  // S4_OUT
-    { TIM5, IO_TAG(PA0),  TIM_Channel_1, TIM5_IRQn,    TIM_USE_MOTOR | TIM_USE_LED, 1, GPIO_AF_TIM5 },  // S5_OUT
-    { TIM5, IO_TAG(PA1),  TIM_Channel_2, TIM5_IRQn,    TIM_USE_MOTOR, 1, GPIO_AF_TIM5 },  // S6_OUT
-};
-
-=======
     DEF_TIM(TIM2, CH3, PB10, TIM_USE_PWM | TIM_USE_PPM,   0, 0),  // PPM
     DEF_TIM(TIM3, CH4, PB1,  TIM_USE_PWM,                 0, 0),  // S2_IN
     DEF_TIM(TIM3, CH3, PB0,  TIM_USE_PWM,                 0, 0),  // S3_IN
@@ -53,5 +37,4 @@
     DEF_TIM(TIM4, CH4, PB9,  TIM_USE_MOTOR,               1, 0),  // S4_OUT
     DEF_TIM(TIM5, CH1, PA0,  TIM_USE_MOTOR | TIM_USE_LED, 1, 0),  // S5_OUT
     DEF_TIM(TIM5, CH2, PA1,  TIM_USE_MOTOR,               1, 0),  // S6_OUT
-};
->>>>>>> 071b14f9
+};