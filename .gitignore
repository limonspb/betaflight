--- conflicted
+++ resolved
@@ -31,14 +31,10 @@
 mcu.mak.old
 stm32.mak
 
-<<<<<<< HEAD
 # eclipse launch configurations
 /support/eclipse
 
-# Artefacts for Visual Studio Code
-=======
 # artefacts for Visual Studio Code
->>>>>>> ea896e54
 /.vscode/
 
 # artefacts for CLion
